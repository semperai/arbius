import { useRouter } from 'next/router';
import { useEffect } from 'react';
import '@/styles/globals.css';
import type { AppProps } from 'next/app';
import { ThemeProvider } from 'next-themes';
import { WagmiProvider, createConfig, http } from 'wagmi';
import { mainnet, arbitrum, arbitrumNova, arbitrumSepolia, Chain, sepolia } from 'wagmi/chains';
import { QueryClient, QueryClientProvider } from '@tanstack/react-query';
import { injected } from 'wagmi/connectors';
import { createWeb3Modal, defaultWagmiConfig } from '@web3modal/wagmi/react';
import * as gtag from '@/gtag';
import { ApolloClient, InMemoryCache, ApolloProvider } from '@apollo/client';

const apolloClient = new ApolloClient({
  uri: 'https://squid.subsquid.io/arbius-core/v/v1/graphql',
  cache: new InMemoryCache(),
});

const projectId = process.env.NEXT_PUBLIC_WALLETCONNECT_PROJECT_ID || '';

<<<<<<< HEAD
const arbitrumSepolia = {
  id: 421614,
  network: 'arbitrum-sepolia',
  name: 'Arbitrum Sepolia',
=======
const arbitrumNovaChain: Chain = {
  id: parseInt(process.env.NEXT_PUBLIC_CHAINID || ''),
  name: 'Arbitrum Nova',
>>>>>>> 8bc7d1f6
  nativeCurrency: {
    name: 'Ethereum',
    symbol: 'ETH',
    decimals: 18,
  },
  rpcUrls: {
    default: {
<<<<<<< HEAD
      http: ['https://sepolia-rollup.arbitrum.io/rpc'],
    },
    public: {
      http: ['https://sepolia-rollup.arbitrum.io/rpc'],
    },
  },
  blockExplorers: {
    etherscan: {
      name: 'Arbiscan',
      url: 'https://nova.arbiscan.io',
    },
    blockScout: {
      name: 'BlockScout',
      url: 'https://nova-explorer.arbitrum.io/',
    },
=======
      http: [process.env.NEXT_PUBLIC_RPC_URL || ''],
    },
    public: {
      http: [process.env.NEXT_PUBLIC_RPC_URL || ''],
    },
  },
  blockExplorers: {
>>>>>>> 8bc7d1f6
    default: {
      name: 'Arbiscan',
      url: 'https://nova.arbiscan.io',
    },
  },
<<<<<<< HEAD
  // contracts: {
  //   multicall3: {
  //     address: '0xca11bde05977b3631167028862be2a173976ca11' as `0x${string}`,
  //     blockCreated: 1746963,
  //   },
  // }
};
=======
  contracts: {
    multicall3: {
      address: '0xca11bde05977b3631167028862be2a173976ca11' as `0x${string}`,
      blockCreated: 1746963,
    },
  },
};

const chains = [arbitrumNova, mainnet, arbitrumSepolia, arbitrum, sepolia] as const;
>>>>>>> 8bc7d1f6

const wagmiConfig = defaultWagmiConfig({
  chains,
  projectId,
  metadata: {
    name: 'Arbius',
    description: 'Arbius Website',
    url: 'https://arbius.ai',
    icons: ['https://arbius.ai/favicon.ico'],
  },
});

<<<<<<< HEAD
const chains = [mainnet, arbitrumSepolia, arbitrumOne];
=======
const queryClient = new QueryClient();
>>>>>>> 8bc7d1f6

// Create Web3Modal instance
createWeb3Modal({
  wagmiConfig,
  projectId,
  themeMode: 'dark',
});

export default function App({ Component, pageProps }: AppProps) {
  const router = useRouter();

  useEffect(() => {
    const handleRouteChange = (url: URL) => {
      if (process.env.NODE_ENV === 'production') {
        gtag.pageview(url);
      }
    };
    router.events.on('routeChangeComplete', handleRouteChange);
    return () => {
      router.events.off('routeChangeComplete', handleRouteChange);
    };
  }, [router.events]);

  return (
    <>
      <ThemeProvider
        attribute='class'
        storageKey='nightwind-mode'
        defaultTheme='system'
      >
        <WagmiProvider config={wagmiConfig}>
          <QueryClientProvider client={queryClient}>
            <ApolloProvider client={apolloClient}>
              <Component {...pageProps} />
            </ApolloProvider>
          </QueryClientProvider>
        </WagmiProvider>
      </ThemeProvider>
    </>
  );
}<|MERGE_RESOLUTION|>--- conflicted
+++ resolved
@@ -3,8 +3,8 @@
 import '@/styles/globals.css';
 import type { AppProps } from 'next/app';
 import { ThemeProvider } from 'next-themes';
-import { WagmiProvider, createConfig, http } from 'wagmi';
-import { mainnet, arbitrum, arbitrumNova, arbitrumSepolia, Chain, sepolia } from 'wagmi/chains';
+import { WagmiProvider } from 'wagmi';
+import { mainnet, arbitrum, arbitrumSepolia, Chain, sepolia } from 'wagmi/chains';
 import { QueryClient, QueryClientProvider } from '@tanstack/react-query';
 import { injected } from 'wagmi/connectors';
 import { createWeb3Modal, defaultWagmiConfig } from '@web3modal/wagmi/react';
@@ -18,72 +18,7 @@
 
 const projectId = process.env.NEXT_PUBLIC_WALLETCONNECT_PROJECT_ID || '';
 
-<<<<<<< HEAD
-const arbitrumSepolia = {
-  id: 421614,
-  network: 'arbitrum-sepolia',
-  name: 'Arbitrum Sepolia',
-=======
-const arbitrumNovaChain: Chain = {
-  id: parseInt(process.env.NEXT_PUBLIC_CHAINID || ''),
-  name: 'Arbitrum Nova',
->>>>>>> 8bc7d1f6
-  nativeCurrency: {
-    name: 'Ethereum',
-    symbol: 'ETH',
-    decimals: 18,
-  },
-  rpcUrls: {
-    default: {
-<<<<<<< HEAD
-      http: ['https://sepolia-rollup.arbitrum.io/rpc'],
-    },
-    public: {
-      http: ['https://sepolia-rollup.arbitrum.io/rpc'],
-    },
-  },
-  blockExplorers: {
-    etherscan: {
-      name: 'Arbiscan',
-      url: 'https://nova.arbiscan.io',
-    },
-    blockScout: {
-      name: 'BlockScout',
-      url: 'https://nova-explorer.arbitrum.io/',
-    },
-=======
-      http: [process.env.NEXT_PUBLIC_RPC_URL || ''],
-    },
-    public: {
-      http: [process.env.NEXT_PUBLIC_RPC_URL || ''],
-    },
-  },
-  blockExplorers: {
->>>>>>> 8bc7d1f6
-    default: {
-      name: 'Arbiscan',
-      url: 'https://nova.arbiscan.io',
-    },
-  },
-<<<<<<< HEAD
-  // contracts: {
-  //   multicall3: {
-  //     address: '0xca11bde05977b3631167028862be2a173976ca11' as `0x${string}`,
-  //     blockCreated: 1746963,
-  //   },
-  // }
-};
-=======
-  contracts: {
-    multicall3: {
-      address: '0xca11bde05977b3631167028862be2a173976ca11' as `0x${string}`,
-      blockCreated: 1746963,
-    },
-  },
-};
-
-const chains = [arbitrumNova, mainnet, arbitrumSepolia, arbitrum, sepolia] as const;
->>>>>>> 8bc7d1f6
+const chains = [mainnet, arbitrumSepolia, arbitrum, sepolia] as const;
 
 const wagmiConfig = defaultWagmiConfig({
   chains,
@@ -96,11 +31,7 @@
   },
 });
 
-<<<<<<< HEAD
-const chains = [mainnet, arbitrumSepolia, arbitrumOne];
-=======
 const queryClient = new QueryClient();
->>>>>>> 8bc7d1f6
 
 // Create Web3Modal instance
 createWeb3Modal({
