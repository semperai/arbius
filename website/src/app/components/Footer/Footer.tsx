--- conflicted
+++ resolved
@@ -19,12 +19,6 @@
 };
 
 const footerLinks: FooterLink[] = [
-  /*
-  {
-    name: "Generate",
-    link: "/generate"
-  },
-  */
   {
     name: 'Upgrade',
     link: '/upgrade',
@@ -33,26 +27,15 @@
     name: 'Media',
     link: '/media',
   },
-  // {
-  //   name: "Staking",
-  //   link: "https://app.gysr.io/pool/0xf0148b59d7f31084fb22ff969321fdfafa600c02?network=ethereum"
-  // }, //commenting for mobile footer
   {
     name: 'Docs',
     link: 'https://docs.arbius.ai/',
   },
-<<<<<<< HEAD
   {
     name: 'Models',
     link: '/models',
   },
   /*
-=======
-  // {
-  //   name: 'Models',
-  //   link: '/models',
-  // },
->>>>>>> 8bc7d1f6
   {
     name: 'Explorer',
     link: 'https://explorer.arbius.ai',
@@ -62,10 +45,6 @@
     name: 'Blog',
     link: 'https://blog.arbius.ai/',
   },
-  /*{
-    name: 'GYSR',
-    link: 'https://app.gysr.io/pool/0xf0148b59d7f31084fb22ff969321fdfafa600c02?network=ethereum',
-  },*/
   {
     name: 'veAIUS',
     link: '/aius',
