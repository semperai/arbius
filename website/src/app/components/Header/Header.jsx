"use client";
import React, { useState, useEffect } from "react";
import ArbiusLogo from "../../assets/images/arbius_logo.png";
import external_link from "../../assets/images/external_link.png";
import down_arrow from "../../assets/images/down_arrow.png";
//import amica_l from "../../assets/images/amica_l.png";
//import kasumi_l from "../../assets/images/kasumi_l.png";
import arbius from "../../assets/images/arbius_logo_without_name.png";
import gysr from "../../assets/images/gysr_logo_without_name.png";
import kandinsky from "../../assets/images/kandinsky.png";

import Image from "next/image";
import arbiusBWlogo from "../../assets/images/connect_logo.png"
import { usePathname, useRouter } from "next/navigation";
import AnimateHeight from "react-animate-height";
import Link from "next/link";

import ConnectWallet from '@/components/ConnectWallet'; // main arbius component
import { useWeb3Modal } from '@web3modal/react'; // main arbius component
import {
  useAccount,
  useContractRead,
} from 'wagmi';  // main arbius component
// import config from "../../../sepolia_config.json"
// const BASETOKEN_ADDRESS_V1 = config.v2_baseTokenAddress;
import baseTokenV1 from "../../abis/baseTokenV1.json"
import getAIUSBalance from "../../Utils/aiusWalletBalance";
import { BigNumber } from 'ethers';
import { AIUS_wei } from "../../Utils/constantValues";
import loadConfig from "../Stake/AIUS/loadConfig";
export default function Header() {
  const [headerOpen, setHeaderOpen] = useState(false);
  const [stakingOpen, setStakingOpen] = useState(true);
  const [modelsOpen, setModelsOpen] = useState(true);
  const [activeLink, setActiveLink] = useState("")
  const [lastScrollTop, setLastScrollTop] = useState(0);
  const router = useRouter();
  const pathname = usePathname()
  const route = pathname.replace("/", "")
  const config = loadConfig();
  const BASETOKEN_ADDRESS_V1 = config.v2_baseTokenAddress;
  useEffect(() => {
    if (window.innerWidth < 1024) {
      setStakingOpen(false);
      setModelsOpen(false);
    }
  }, []);
  useEffect(()=>{
    if (typeof window !== 'undefined') {
        if(route){
            // setActiveLink(route)
        }
  }
  return()=>{
       
  }
  },[route])

  useEffect(() => {
    function handleScroll() {
      var header = document.getElementById('headerId');

      let st = window.pageYOffset || document.documentElement.scrollTop;
      if (st > lastScrollTop && !headerOpen) {
        header.style.opacity = 0
      } else {
        // setOpacity(1);  // scrolling up, show header
        header.style.opacity = 1;
      }
      setLastScrollTop(st <= 0 ? 0 : st);
    }

    window.addEventListener('scroll', handleScroll);
    return () => window.removeEventListener('scroll', handleScroll);
  }, [lastScrollTop]);


  const {
    isConnected,
    isConnecting,
    isDisconnected,
    address

  } = useAccount()
  const { open: openWeb3Modal } = useWeb3Modal()

  const [walletConnected, setWalletConnected] = useState(false);
  // const [walletBalance, setWalletBalance] = useState(0);
  const [loadingWeb3Modal, setLoadingWeb3Modal] = useState(false);

  useEffect(() => {
    
    // if(localStorage.getItem('aiusBalance')){
    //   const wallet=getAIUSBalance()
    //   // setWalletBalance(localStorage.getItem('aiusBalance'))
    //   setWalletConnected(true);
    // }
    // else{
      setWalletConnected(isConnected);
    // }
  }, [isConnected]);

  function clickConnect() {
    async function f() {
      setLoadingWeb3Modal(true);
      // getAIUSBalance()
      await openWeb3Modal();
      setLoadingWeb3Modal(false)
    }
    f();
  }
<<<<<<< HEAD
  // MAIN ARBIUS AI CODE

 
    //console.log({address});
    //console.log({isConnected});
    const {
        data, isError, isLoading
    } = useContractRead({
        address: BASETOKEN_ADDRESS_V1,
        abi: baseTokenV1.abi,
        functionName: 'balanceOf',
        args: [
            address
        ],
        enabled: isConnected
    })

    function checkNumber(num) {
        // Check if the number is a whole number
        if (Number.isInteger(num)) {
            let numStr = num.toString();
            numStr = numStr.split('.')[0];
            return numStr;
        } else {
            let numStr = num.toString().split('.')[0];
            if(numStr.length < 3){
              return num.toFixed(2)
            }else{
              return numStr;
            }
        }
    }

    let walletBalance = data && !isLoading ? BigNumber.from(data._hex) / AIUS_wei : 0;
    walletBalance = checkNumber(walletBalance)

=======
>>>>>>> a593fd41

  return (
    <div
      className={`bg-[white] z-[9999] fixed top-0 w-[100%] transition-all duration-300`}
      id="headerId"
    >
      <div className="flex justify-between py-4 w-[90%] m-auto max-w-center-width">
        <div className="flex items-center">
          <Link href="/">
            <Image
              className="h-[40px] w-[auto]"
              src={ArbiusLogo}
              alt="Arbius Logo"
            />
          </Link>
        </div>
        <div
          className={`${headerOpen ? "w-[100%] pb-[90px] lg:pb-0" : "w-[0%]"
            } flex lg:items-center lg:no-fixed-element fixed-element overflow-auto lg:overflow-visible flex-col lg:flex-row`}
        >
          <div className="links-parent mt-[30px] text-[24px] text-[original-black] w-[100%] m-[auto] flex-col items-start flex justify-between lg:w-[auto] lg:flex-row lg:items-center gap-[40px] link-block lg:m-[auto] lg:text-[16px] lg:text-[gray]">
            <Link href={"/generate"} target="_blank">
              <div className="item hover:text-purple-text">Generate</div>
            </Link>

            <div className="link-with-image relative group w-[auto]">
              <div
                className={`link lg:block ${activeLink == 'aius' ? '!text-purple-text' : 'hover:!text-purple-text'}`}
                onClick={() => setStakingOpen(!stakingOpen)}
              >
                Staking
                <Image
                  className="ext-link hidden lg:block max-w-[unset]"
                  src={external_link}
                  alt=""
                />
                <Image
                  className={`${stakingOpen ? "rotate-[180deg] mb-1" : ""
                    } transition mobile-height ext-link block lg:hidden mt-2`}
                  src={down_arrow}
                  alt=""
                />
              </div>
              <div className="p-[15px_50px] left-[-18px] bg-[black] absolute opacity-0"></div>
              <AnimateHeight height={stakingOpen ? "auto" : 0}>
                <div className="lg:staking lg:translate-x-[-30%] lg:translate-y-[25px] lg:hidden lg:group-hover:flex ">
                  <Link
                    href={"https://app.gysr.io/pool/0xf0148b59d7f31084fb22ff969321fdfafa600c02?network=ethereum"}
                    onClick={() => {
                      setHeaderOpen(!headerOpen)
                    }}
                  >

                    <div className="staking-block relative">
                      <div className="absolute top-2 opacity-0 lg:block hidden p-2 right-2 bg-[#FBFBFB1A]  rounded-2xl">
                        <p className="text-original-white lato-regular text-[12px]">Coming Soon</p>
                      </div>
                      <Image
                        className="w-[20px] h-[auto] lg:h-[20px] lg:w-[auto]"
                        src={gysr}
                        alt=""
                      />
                      <div className="lato-bold">GYSR</div>
                      <div>Provide liquidity, earn AIUS rewards.</div>
                    </div>
                  </Link>
                  <Link
                    href={"/aius"}
                    onClick={() => {
                      setHeaderOpen(!headerOpen)
                    }}
                    target="_blank"
                  >
                    <div className="staking-block relative">
                      <div className="absolute top-2  lg:block hidden p-2 right-2 bg-[#f0efff]  rounded-2xl badge">
                        <p className="text-[#4A28FF] lato-regular text-[12px] badge-text">Coming Soon</p>
                      </div>
                      <Image
                        className="w-[20px] h-[auto] lg:h-[20px] lg:w-[auto]"
                        src={arbius}
                        alt=""
                      />
                      <div>veAIUS</div>
                      <div>Lock AIUS, earn rewards over time.</div>
                    </div>
                  </Link>
                </div>
              </AnimateHeight>
            </div>

            <Link href={"https://heyamica.com/"} target="_blank">
              <div className="item hover:text-purple-text">Amica</div>
            </Link>

            <div className="relative group link-with-image ">
              <div
                className="link hover:!text-purple-text "
                onClick={() => setModelsOpen(!modelsOpen)}
              >
                <h1>Models</h1>
                <Image
                  className={`${modelsOpen ? "rotate-[180deg] mb-1" : ""
                    } transition mobile-height inline ext-link block lg:hidden mt-2`}
                  src={down_arrow}
                  alt=""
                />
              </div>
              <div className="p-[15px_50px] left-[-18px] bg-[black] absolute opacity-0 ml-[-5px]"></div>
              <AnimateHeight height={modelsOpen ? "auto" : 0}>
                <div className="lg:staking lg:translate-x-[-40%] lg:translate-y-[25px] lg:hidden lg:group-hover:flex">
                  <Link href={"/generate"} target="_blank">
                    <div className="staking-block">
                      <div className="absolute top-2  lg:block hidden p-2 right-2 bg-[#f0efff]  rounded-2xl badge">
                        <p className="text-[#4A28FF] lato-regular text-[12px] badge-text">Paused</p>
                      </div>
                      <Image
                        className="w-[20px] h-[auto] lg:h-[20px] lg:w-[auto]"
                        src={kandinsky}
                        alt=""
                      />
                      <div>Kandinsky 2</div>
                      <div>Image Generation</div>
                    </div>
                  </Link>
                  <Link href={"#"}>
                    <div className="staking-block">
                      <div className="absolute top-2  lg:block hidden p-2 right-2 bg-[#f0efff]  rounded-2xl badge">
                        <p className="text-[#4A28FF] lato-regular text-[12px] badge-text">Coming Soon</p>
                      </div>
                      <Image
                        className="w-[20px] h-[auto] lg:h-[20px] lg:w-[auto]]"
                        src={kandinsky}
                        alt=""
                      />
                      <div>Llama 3.1 405B</div>
                      <div>Text Generation</div>
                    </div>
                  </Link>
                  <Link href={"#"}>
                    <div className="staking-block">
                      <div className="absolute top-2 lg:block hidden p-2 right-2 bg-[#f0efff] rounded-2xl badge">
                        <p className="text-[#4A28FF] lato-regular text-[12px] badge-text">Coming Soon</p>
                      </div>
                      <Image
                        className="w-[20px] h-[auto] lg:h-[20px] lg:w-[auto]"
                        src={kandinsky}
                        alt=""
                      />
                      <div>Llama 3.2 90B</div>
                      <div>Multi-modal</div>
                    </div>
                  </Link>
                </div>
              </AnimateHeight>
            </div>

            <Link href={"/explorer"} target="_blank">
              <div className="item hover:text-purple-text">Explorer</div>
            </Link>

            <Link href={"https://docs.arbius.ai/"} target="_blank">
              <div className="link-with-image">
                <div className="link hover:!text-purple-text">
                  Docs
                  <Image className="ext-link" src={external_link} alt="" />
                </div>
              </div>
            </Link>
            <Link
              href={"/media"}
              onClick={() => {
                setHeaderOpen(!headerOpen)
              }}
              target="_blank"
            >
              <div className={`item lg:block ${activeLink == 'media' ? '!text-purple-text' : 'hover:!text-purple-text'}`}>Media</div>
            </Link>

          </div>
          <div className="hidden lg:block relative mt-[20px] mb-[100px] lg:mt-[0] lg:ml-[40px] lg:mb-[0]">
            <div>
              {/*<button className="hover:bg-buy-hover transition-all ease-in duration-300 bg-[black] p-[5px_25px] rounded-[20px] text-[white] text-[14px]">Connect</button>*/}
              <button
                type="button"
                className="m-[auto] relative group bg-black-background lm:p-[7px_150px] lg:py-2 lg:px-8 rounded-full flex items-center gap-3"
                onClick={clickConnect}
              >
                <div className="absolute w-[100%] h-[100%] left-0 z-0 lm:p-[7px_150px] lg:py-2 lg:px-8 rounded-full bg-buy-hover opacity-0 group-hover:opacity-100 transition-opacity duration-500"></div>
                <div className="lato-bold relative mt-[-1.5px] z-10 text-original-white flex flex-row gap-2 items-center"
                >
                  {
                    walletConnected ? <Image className="h-[10px] w-[auto] mt-[1px]" style={{filter:'invert(1)'}} src={arbiusBWlogo} height={20} alt="connected"/>:null
                  }
                  { walletConnected ? walletBalance :  "Connect" }
                </div>
              </button>
            </div>
          </div>
        </div>
        <div className="flex items-center lg:hidden MobileHeader">
          <div
            id="menu"
            className={`relative ${headerOpen ? "open" : ""} right-1 `}
            onClick={() => setHeaderOpen(!headerOpen)}
          >
            <div
              id="menu-bar1"
              className="h-[2px] w-[29px] bg-hamburger-background my-2 rounded-[20px] transition-all duration-500 ease-in-out"
            ></div>
            <div
              id="menu-bar3"
              className="h-[2px] w-[29px]  bg-hamburger-background my-2 rounded-[20px] transition-all duration-500 ease-in-out"
            ></div>
          </div>
        </div>
      </div>
    </div>
  );
}<|MERGE_RESOLUTION|>--- conflicted
+++ resolved
@@ -109,7 +109,7 @@
     }
     f();
   }
-<<<<<<< HEAD
+
   // MAIN ARBIUS AI CODE
 
  
@@ -145,9 +145,6 @@
 
     let walletBalance = data && !isLoading ? BigNumber.from(data._hex) / AIUS_wei : 0;
     walletBalance = checkNumber(walletBalance)
-
-=======
->>>>>>> a593fd41
 
   return (
     <div
