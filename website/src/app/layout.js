--- conflicted
+++ resolved
@@ -21,35 +21,18 @@
 export default function RootLayout({ children }) {
   return (
     <html lang="en">
-<<<<<<< HEAD
-      <head>
-        <Helmet>
-          <title>{metadata.title}</title>
-          <meta name="description" content={metadata.description} />
-          <meta name="viewport" content="width=device-width, initial-scale=1" />
-          <link rel="apple-touch-icon" sizes="180x180" href="/apple-touch-icon.png" />
-          <link rel="icon" type="image/png" sizes="32x32" href="/favicon-32x32.png" />
-          <link rel="icon" type="image/png" sizes="16x16" href="/favicon-16x16.png" />
-          
-          <meta property="og:url" content="https://arbius.ai/" />
-          <meta property="og:type" content="website" />
-          <meta property="og:title" content={metadata.title} />
-          <meta property="og:description" content={metadata.description} />
-          <meta property="og:image" content={metadata.baseURL+"/arbius_thumbnail_website.png"} />
-=======
       <Head>
         <title>{metadata.title}</title>
         <meta name="description" content={metadata.description} />
         <meta name="viewport" content="width=device-width, initial-scale=1" />
-        <link rel="icon" type="image/png" sizes="32x32" href="/favicon_new.ico" />
-        <link rel="icon" type="image/png" sizes="16x16" href="/favicon_new.ico" />
+        <link rel="icon" type="image/png" sizes="32x32" href="/favicon-32x32.png" />
+        <link rel="icon" type="image/png" sizes="16x16" href="/favicon-16x16.png" />
         
         <meta property="og:url" content="https://arbius.ai/" />
         <meta property="og:type" content="website" />
         <meta property="og:title" content={metadata.title} />
         <meta property="og:description" content={metadata.description} />
         <meta property="og:image" content={metadata.baseURL+"/arbius_thumbnail_website.png"} />
->>>>>>> 637c6471
 
         <meta name="twitter:card" content={metadata.baseURL+"/arbius_thumbnail_website.png"} />
         <meta property="twitter:domain" content="arbius.ai" />
