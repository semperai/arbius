/** @type {import('tailwindcss').Config} */
module.exports = {
  darkMode: "class",
  content: [
    "./src/pages/**/*.{js,ts,jsx,tsx,mdx}",
    "./src/components/**/*.{js,ts,jsx,tsx,mdx}",
    "./src/app/**/*.{js,ts,jsx,tsx,mdx}",
  ],
  theme: {
    extend: {
      filter: {
        'invert': 'invert(1)',
        keyframes: {
          l3: {
            to: { transform: 'rotate(1turn)' },
          },
        },
        animation: {
          l3: 'l3 1s infinite linear',
        },
      },
      boxShadow: {
        stats: '0px 4px 20px 0px rgba(74, 40, 255, 0.2)',
      },
      fontSize:{
        "header-2xl": "70px",
        'header-xl':'60px',
        'header':"50px",
        'header-md':"40px",
        "para":"16px",
        'mobile-header':"45px",
        'large-description':'20px'
      },
      colors:{
        'black-text':"#333333",
        'original-black':"#000000",
        'original-white':'#ffffff',
        'blue-text':'#2100D0',
        'subtext-one':'#2B2B2B',
        'subtext-two':'#555555',
        'purple-text':'#4A28FF',
        'subtext-three':'#777777',
        'card-heading':"#454545",
        'footer-text':'#979797',
        'grey-text': '#c2c2c2',
        'copyright-text':'#39393980',
        'stake':"#1A1A1A",
        'available':'#5B5B5B',
        'aius':'#0E0E0E',
<<<<<<< HEAD
        'gray-text': '#F3F3F3'
=======
        'gray-text': '#F3F3F3',
        'aius-tabs-gray': '#8D8D8D'
>>>>>>> c53e902b
       },
       fontFamily: {
          "Sequel-Sans-Light-Body":["Sequel-Sans-Light-Body"],
          "Sequel-Sans-Medium-Head":["Sequel-Sans-Medium-Head"],
          "Geist-SemiBold":["Geist-SemiBold"],
          "Geist-Regular":["Geist-Regular"],
          "At-Hauss": ["AtHaussAero-Light"]
      },
      backgroundImage: theme => ({
        'media-gradient': 'linear-gradient(110.02deg, rgba(146, 189, 255, 0.02) 16.98%, rgba(81, 54, 255, 0.1) 60.14%, rgba(253, 253, 255, 0.3) 111.08%)',
        'democratic-gradient':"linear-gradient(142.65deg, rgba(146, 189, 255, 0.02) -27.23%, rgba(81, 54, 255, 0.1) 31.69%, rgba(255, 255, 255, 0.159364) 60.92%, rgba(212, 179, 255, 0.2) 101.25%)",
        'models-gradient': "linear-gradient(101.66deg, rgba(146, 189, 255, 0.02) -6.48%, rgba(81, 54, 255, 0.1) 45.24%, rgba(212, 179, 255, 0.2) 106.31%)",
        'background-gradient': "linear-gradient(90deg, #4A28FF 16.5%, #9ED6FF 100%)",
        'background-gradient-txt': "linear-gradient(90deg, #4A28FF 0.5%, #9ED6FF 50%)",
        'button-gradient': "linear-gradient(96.52deg, #9162F7 -25.28%, #FB567E 94%)",
        'button-gradient-txt': "linear-gradient(96.52deg, #9162F7 0.28%, #FB567E 44%)",
        "gradient-text":"linear-gradient(91.52deg, #4A28FF 0%, #92BDFF 115.35%)",
        "buy-hover":"linear-gradient(95.28deg, #4A28FF 17.25%, #92BDFF 123.27%)",
        "amica-gradient":"linear-gradient(101.66deg, rgba(146, 189, 255, 0.02) -6.48%, rgba(81, 54, 255, 0.1) 45.24%, rgba(212, 179, 255, 0.2) 106.31%)",
        "ai-gradient":"linear-gradient(37.19deg, rgba(146, 189, 255, 0.02) 19.15%, rgba(81, 54, 255, 0.1) 66.39%, rgba(253, 79, 89, 0.2) 122.15%)",
        "marketplace-gradient":"linear-gradient(162.01deg, rgba(146, 189, 255, 0.02) 9.35%, rgba(81, 54, 255, 0.1) 62.99%, rgba(255, 55, 235, 0.2) 126.32%)",
        "aius-stake":"linear-gradient(101.66deg, rgba(146, 189, 255, 0.02) -6.48%, rgba(81, 54, 255, 0.1) 45.24%, rgba(212, 179, 255, 0.2) 106.31%)",
        'apr':' linear-gradient(77.91deg, #4A28FF 55.47%, #E8E8E8 185.26%)',
        'thumb':'linear-gradient(153.62deg, #4332FF 16.58%, #AD4EDA 146.02%, #A750DF 155.02%)'
     }),
      screens: {
        '2xl': '1800px',

        'xl': '1200px',

        'lg': '1023px',

        'md': '767px',
        
        'um': '475px',

        'lm':"400px",

        'sm': '0px',
      },
      maxWidth:{
        //for containing the elements at larger devices
        'center-width':'2000px'
      },
     
      width:{
        'section-width':"80%",
        'mobile-section-width':"90%"
      },
      backgroundColor:{
        'white-background':"#ffffff",
        'tick-bacground':'#DFECFF',
        "black-background":"#000000",
        'purple-background':"#4A28FF",
        'light-purple-background': '#ECE4FF',
        'light-purple-background-2': '#EEEAFF',
        'light-gray-background': '#F1F0F3',
        'hamburger-background': "#333333",
        'stake-input':"#E6DFFF",
        
      },
      background:{
        'hoverBg':'linear-gradient(271.97deg, #B45FD0 7.24%, #F95782 115.71%)'
      }
    },
  },
  plugins: [
    require('@tailwindcss/forms'),
    require('nightwind'),
  ],
};<|MERGE_RESOLUTION|>--- conflicted
+++ resolved
@@ -47,12 +47,8 @@
         'stake':"#1A1A1A",
         'available':'#5B5B5B',
         'aius':'#0E0E0E',
-<<<<<<< HEAD
-        'gray-text': '#F3F3F3'
-=======
         'gray-text': '#F3F3F3',
         'aius-tabs-gray': '#8D8D8D'
->>>>>>> c53e902b
        },
        fontFamily: {
           "Sequel-Sans-Light-Body":["Sequel-Sans-Light-Body"],
