import fs from 'fs';
import { Readable } from 'stream';
import FormData from 'form-data';
import axios from 'axios';
import { MiningConfig } from './types';
import { create, IPFSHTTPClient } from 'ipfs-http-client';
import { AddOptions } from 'ipfs-core-types/types/src/root';

let ipfsClient: IPFSHTTPClient | undefined;

const ipfsOptions: AddOptions = {
  cidVersion: 0,
  hashAlg: 'sha2-256',
  chunker: 'size-262144',
  rawLeaves: false,
};

function initializeIpfsClient(c: MiningConfig) {
  if (ipfsClient == undefined) {
    ipfsClient = create({
      url: c.ipfs.http_client.url,
    });
  }
}

export async function checkIpfs(c: MiningConfig) {
  switch (c.ipfs.strategy) {
    case 'http_client': {
      initializeIpfsClient(c);
      if (ipfsClient == undefined)
        throw new Error('ipfs client not initialized');
      // try to ping cloudflare to check if ipfs client
      try {
        for await (const res of ipfsClient.ping(
          'QmcfgsJsMtx6qJb74akCw1M24X1zFwgGo11h1cuhwQjtJP'
        )) {
          if (res.success) {
            break;
          }
        }
        return;
        // if error is ECONNREFUSED, throw error
      } catch (e) {
        throw new Error('ipfs client not connected');
      }
    }
    case 'pinata': {
      try {
        const res = await axios.get(
          'https://api.pinata.cloud/data/testAuthentication',
          {
            headers: {
              Accept: 'application/json',
              Authorization: `Bearer ${c.ipfs.pinata.jwt}`,
            },
          }
        );
        if (res.status === 200) return;
        else throw new Error('pinata authentication failed');
      } catch (e) {
        // AxiosError: Request failed with status code 401
        throw new Error('wrong pinata jwt');
      }
    }
    default:
      throw new Error('unknown ipfs strategy');
  }
}

// TODO ensure pinata is using sha2-256 and chunk size-262144
export async function pinFilesToIPFS(
  c: MiningConfig,
  taskid: string,
  paths: string[]
) {
  switch (c.ipfs.strategy) {
    case 'http_client': {
      initializeIpfsClient(c);
      if (ipfsClient == undefined)
        throw new Error('ipfs client not initialized');

      const data = paths.map((path) => ({
        path,
        content: fs.readFileSync(`${__dirname}/../${c.cache_path}/${path}`),
      }));

      const options = {
        ...ipfsOptions,
        wrapWithDirectory: true,
      };

      const res = ipfsClient.addAll(data, options);
      for await (const { path, cid } of res) {
        if (path === '') {
          return cid.toString();
        }
      }

      throw new Error('ipfs cid extract failed');
    }
    case 'pinata': {
      const formData = new FormData();

      for (let path of paths) {
<<<<<<< HEAD
        formData.append('file', fs.createReadStream(`${__dirname}/../${c.cache_path}/${path}`), {
          filepath: `${taskid}/${path}`,
        });
=======
        formData.append(
          'file',
          fs.createReadStream(`${__dirname}/../cache/${path}`),
          {
            filepath: `${taskid}/${path}`,
          }
        );
>>>>>>> 22e508f2
      }

      formData.append('pinataOptions', JSON.stringify({ cidVersion: 0 }));

      const res = await axios.post(
        'https://api.pinata.cloud/pinning/pinFileToIPFS',
        formData,
        {
          maxBodyLength: Infinity,
          headers: {
            // @ts-ignore
            'Content-Type': `multipart/form-data; boundary=${formData._boundary}`,
            Authorization: `Bearer ${c.ipfs.pinata.jwt}`,
          },
        }
      );

      return res.data.IpfsHash;
    }
    default:
      throw new Error('unknown ipfs strategy');
  }
}

export async function pinFileToIPFS(
  c: MiningConfig,
  content: Buffer,
  filename: string
) {
  switch (c.ipfs.strategy) {
    case 'http_client': {
      initializeIpfsClient(c);
      if (ipfsClient == undefined)
        throw new Error('ipfs client not initialized');

      const { cid } = await ipfsClient.add(content, ipfsOptions);
      return cid.toString();
    }
    case 'pinata': {
      const formData = new FormData();

      var stream = new Readable();
      stream.push(content);
      stream.push(null); // eof

      formData.append('file', stream, filename);

      formData.append('pinataOptions', JSON.stringify({ cidVersion: 0 }));

      const res = await axios.post(
        'https://api.pinata.cloud/pinning/pinFileToIPFS',
        formData,
        {
          maxBodyLength: Infinity,
          headers: {
            // @ts-ignore
            'Content-Type': `multipart/form-data; boundary=${formData._boundary}`,
            Authorization: `Bearer ${c.ipfs.pinata.jwt}`,
          },
        }
      );
      return res.data.IpfsHash;
    }
    default:
      throw new Error('unknown ipfs strategy');
  }
}<|MERGE_RESOLUTION|>--- conflicted
+++ resolved
@@ -102,19 +102,13 @@
       const formData = new FormData();
 
       for (let path of paths) {
-<<<<<<< HEAD
-        formData.append('file', fs.createReadStream(`${__dirname}/../${c.cache_path}/${path}`), {
-          filepath: `${taskid}/${path}`,
-        });
-=======
         formData.append(
           'file',
-          fs.createReadStream(`${__dirname}/../cache/${path}`),
+          fs.createReadStream(`${__dirname}/../cache/${c.cache_path}/${path}`),
           {
             filepath: `${taskid}/${path}`,
           }
         );
->>>>>>> 22e508f2
       }
 
       formData.append('pinataOptions', JSON.stringify({ cidVersion: 0 }));
